/**
 * Copyright (c) 2013 Saddle Development Team
 *
 * Licensed under the Apache License, Version 2.0 (the "License");
 * you may not use this file except in compliance with the License.
 * You may obtain a copy of the License at
 *
 *     http://www.apache.org/licenses/LICENSE-2.0
 *
 * Unless required by applicable law or agreed to in writing, software
 * distributed under the License is distributed on an "AS IS" BASIS,
 * WITHOUT WARRANTIES OR CONDITIONS OF ANY KIND, either express or implied.
 * See the License for the specific language governing permissions and
 * limitations under the License.
 **/

import sbt._
import sbt.Keys._
import sbtassembly.Plugin._
import sbtassembly.Plugin.AssemblyKeys._
import sbtrelease.ReleasePlugin._

object SaddleBuild extends sbt.Build {

  lazy val root =
    project(id = "saddle",
            settings = Seq(
              /* 'console' in root acts as if in core. */
              console <<= (console in core in Compile) { identity },
<<<<<<< HEAD
              /* so we can package up everything into deployable jar and invoke programs */
              jarName in assembly <<= version.map { v => s"saddle-$v.jar" },
=======
>>>>>>> fa9e8aa8
              assembleArtifact in packageScala := false,
              publishArtifact := false,
              mergeStrategy in assembly := {
                case "META-INF/MANIFEST.MF" | "META-INF/LICENSE" | "META-INF/BCKEY.DSA" => MergeStrategy.discard
                case _ => MergeStrategy.first
              }
            ),
            base = file(".")) aggregate(core, hdf5, test_framework)

  lazy val core =
    project(id = "saddle-core",
            base = file("saddle-core"),
            settings = Seq(
              initialCommands := """
                |import org.joda.time.DateTime
                |import org.saddle._
                |import org.saddle.time._
                |import org.saddle.io._""".stripMargin('|'),
              unmanagedClasspath in(LocalProject("saddle-core"), Test) <++= (fullClasspath in(LocalProject("saddle-test-framework"), Test)),
              libraryDependencies <++= scalaVersion (v => Seq(
                "joda-time" % "joda-time" % "2.1",
                "org.joda" % "joda-convert" % "1.2",
                "org.scala-saddle" % "google-rfc-2445" % "20110304",
                "com.googlecode.efficient-java-matrix-library" % "ejml" % "0.19",
                "org.apache.commons" % "commons-math" % "2.2",
                "it.unimi.dsi" % "fastutil" % "6.5.4",
                "it.unimi.dsi" % "dsiutils" % "2.0.15"
              ) ++ Shared.testDeps(v)),
              testOptions in Test += Tests.Argument("console", "junitxml")
            ))

  lazy val hdf5 =
    project(id = "saddle-hdf5",
            base = file("saddle-hdf5"),
            settings = Seq(
              initialCommands := """
                |import org.joda.time.DateTime
                |import org.saddle._
                |import org.saddle.time._
                |import org.saddle.io._""".stripMargin('|'),
              libraryDependencies <++= scalaVersion (v => Seq(
                "org.scala-saddle" % "jhdf5" % "2.9"
              ) ++ Shared.testDeps(v)),
              testOptions in Test += Tests.Argument("console", "junitxml")
            )) dependsOn(core)

  lazy val test_framework =
    project(
      id = "saddle-test-framework",
      base = file("saddle-test-framework"),
      settings = Seq(
        libraryDependencies <++= scalaVersion(v => Shared.testDeps(v, "compile"))
      )
    ) dependsOn (core)

  def project(id: String, base: File, settings: Seq[Project.Setting[_]] = Nil) =
    Project(id = id,
            base = base,
            settings = assemblySettings ++ Project.defaultSettings ++ Shared.settings ++ releaseSettings ++ settings)
}

object Shared {
  def testDeps(version: String, conf: String = "test") = {
    val specs2 = if (version.startsWith("2.10"))
      "org.specs2" %% "specs2" % "2.3.1" % conf
    else if (version.startsWith("2.9.3"))
      "org.specs2" % "specs2_2.9.2" % "1.12.4" % conf
    else
      "org.specs2" %% "specs2" % "1.12.4" % conf

    Seq(
      specs2,
      "org.scalacheck" %% "scalacheck" % "1.10.1" % conf,
      "junit" % "junit" % "4.11" % conf
    )
  }

  val settings = Seq(
    organization := "org.scala-saddle",
    version := "1.3.3-SNAPSHOT",
    publishMavenStyle := true,
    publishArtifact in Test := false,
    pomIncludeRepository := { x => false },
    pomExtra := (
      <url>http://saddle.github.io/</url>
      <licenses>
        <license>
          <name>Apache 2.0</name>
          <url>http://www.apache.org/licenses/LICENSE-2.0.html</url>
          <distribution>repo</distribution>
        </license>
      </licenses>
      <scm>
        <url>git@github.com:saddle/saddle.git</url>
        <connection>scm:git:git@github.com:saddle/saddle.git</connection>
      </scm>
      <developers>
        <developer>
          <id>adamklein</id>
          <name>Adam Klein</name>
          <url>http://blog.adamdklein.com</url>
        </developer>
        <developer>
          <id>chrislewis</id>
          <name>Chris Lewis</name>
          <email>chris@thegodcode.net</email>
          <url>http://www.thegodcode.net/</url>
          <organizationUrl>https://www.novus.com/</organizationUrl>
          <timezone>-5</timezone>
        </developer>
      </developers>
    ),
<<<<<<< HEAD
    scalaVersion := "2.10.3",
=======
    version := "1.3.2",
    scalaVersion := "2.9.3",
>>>>>>> fa9e8aa8
    crossScalaVersions := Seq("2.9.2", "2.9.3", "2.10.3"),
    scalacOptions := Seq("-deprecation", "-unchecked"), // , "-Xexperimental"),
    shellPrompt := { (state: State) => "[%s]$ " format(Project.extract(state).currentProject.id) },
    resolvers ++= Seq(
      "Sonatype OSS Releases" at "http://oss.sonatype.org/content/repositories/releases/",
      "Sonatype OSS Snapshots" at "http://oss.sonatype.org/content/repositories/snapshots/"
    ),
    publishTo <<= (version) { version: String =>
      val nexus = "https://oss.sonatype.org/"
      if (version.trim.endsWith("SNAPSHOT"))
        Some("snapshots" at nexus + "content/repositories/snapshots")
      else
        Some("releases" at nexus + "service/local/staging/deploy/maven2")
    },
    credentials += Credentials(Path.userHome / ".ivy2" / ".credentials"),
    compile <<= (compile in Compile) dependsOn (compile in Test)
  )
}<|MERGE_RESOLUTION|>--- conflicted
+++ resolved
@@ -27,11 +27,6 @@
             settings = Seq(
               /* 'console' in root acts as if in core. */
               console <<= (console in core in Compile) { identity },
-<<<<<<< HEAD
-              /* so we can package up everything into deployable jar and invoke programs */
-              jarName in assembly <<= version.map { v => s"saddle-$v.jar" },
-=======
->>>>>>> fa9e8aa8
               assembleArtifact in packageScala := false,
               publishArtifact := false,
               mergeStrategy in assembly := {
@@ -111,7 +106,6 @@
 
   val settings = Seq(
     organization := "org.scala-saddle",
-    version := "1.3.3-SNAPSHOT",
     publishMavenStyle := true,
     publishArtifact in Test := false,
     pomIncludeRepository := { x => false },
@@ -144,12 +138,8 @@
         </developer>
       </developers>
     ),
-<<<<<<< HEAD
     scalaVersion := "2.10.3",
-=======
-    version := "1.3.2",
-    scalaVersion := "2.9.3",
->>>>>>> fa9e8aa8
+    version := "1.3.3-SNAPSHOT",
     crossScalaVersions := Seq("2.9.2", "2.9.3", "2.10.3"),
     scalacOptions := Seq("-deprecation", "-unchecked"), // , "-Xexperimental"),
     shellPrompt := { (state: State) => "[%s]$ " format(Project.extract(state).currentProject.id) },
