--- conflicted
+++ resolved
@@ -144,11 +144,7 @@
       </developers>
     ),
     scalaVersion := "2.10.4",
-<<<<<<< HEAD
-    version := "1.3.5-SNAPSHOT",
-=======
     version := "1.3.3",
->>>>>>> b2b6f6ec
     crossScalaVersions := Seq("2.9.2", "2.9.3", "2.10.4", "2.11.2"),
     scalacOptions := Seq("-deprecation", "-unchecked"), // , "-Xexperimental"),
     shellPrompt := { (state: State) => "[%s]$ " format(Project.extract(state).currentProject.id) },
